--- conflicted
+++ resolved
@@ -1,6 +1,6 @@
-# Rock {version}
-
-[![Rust](https://github.com/Champii/Rock/actions/workflows/rust.yml/badge.svg?branch={branch})](https://github.com/Champii/Rock/actions/workflows/rust.yml)
+# Rock v0.2.4-develop
+
+[![Rust](https://github.com/Champii/Rock/actions/workflows/rust.yml/badge.svg?branch=develop)](https://github.com/Champii/Rock/actions/workflows/rust.yml)
 
 Little language made with Rust and LLVM.
 
@@ -11,7 +11,7 @@
 
 ## Index
 
-- [Rock {version}](#rock-{version})
+- [Rock v0.2.4-develop](#rock-v0.2.4-develop)
   - [Index](#index)
   - [Features](#features)
   - [Install](#install)
@@ -57,10 +57,10 @@
 
 Linux x86_64 only
 
-[Rock {version}](https://github.com/Champii/Rock/releases/download/{version}/rock) (Tested on arch, btw)
-
-``` sh
-wget https://github.com/Champii/Rock/releases/download/{version}/rock
+[Rock v0.2.4-develop](https://github.com/Champii/Rock/releases/download/v0.2.4-develop/rock) (Tested on arch, btw)
+
+``` sh
+wget https://github.com/Champii/Rock/releases/download/v0.2.4-develop/rock
 chmod +x rock
 ./rock -V
 ```
@@ -106,11 +106,7 @@
     then 1
     else a * fact (a - 1)
 
-<<<<<<< HEAD
-main = fact(4).print!
-=======
 main = fact 4 .print!
->>>>>>> e7d4979e
 ```
 
 Assuming that you built Rock and put its binary in your PATH:
@@ -132,15 +128,9 @@
 id a = a
 
 main =
-<<<<<<< HEAD
-  id(1).print!
-  id(2.2).print!
-  id("Test").print!
-=======
   id 1 .print!
   id 2.2 .print!
   id "Test" .print!
->>>>>>> e7d4979e
 ```
 
 Prints 
@@ -230,12 +220,7 @@
   @getlevel = @level
 
 main =
-<<<<<<< HEAD
-  let player = Player::new 1
-  player.getlevel!.print!
-=======
   Player::new 1 .getlevel!.print!
->>>>>>> e7d4979e
 ```
 
 ``` sh
@@ -290,11 +275,7 @@
 
 use foo::bar
 
-<<<<<<< HEAD
-main = bar(1).print!
-=======
 main = bar 1 .print!
->>>>>>> e7d4979e
 ```
 
 ```sh
@@ -305,11 +286,7 @@
 Note that we could have skiped the
 `use foo::bar`
 if we wrote
-<<<<<<< HEAD
-`main = foo::bar(1).print!` 
-=======
 `main = foo::bar 1 .print!` 
->>>>>>> e7d4979e
 
 ## REPL
 
@@ -331,7 +308,7 @@
 ```
 
 ``` sh
-Rock: {version}
+Rock: v0.2.4-develop
 ----
 
 Type ':?' for help
