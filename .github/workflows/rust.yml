--- conflicted
+++ resolved
@@ -11,12 +11,7 @@
 
 jobs:
   build:
-<<<<<<< HEAD
     runs-on: ubuntu:21.10
-=======
-    container: ubuntu:21.10
->>>>>>> e12d18a9
-    # runs-on: ubuntu-latest
 
     steps:
     - name: Apt Update
