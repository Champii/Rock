<<<<<<< HEAD
# Rock v0.2.3-develop
=======
# Rock v0.2.3
>>>>>>> d837fb4d

[![Rust](https://github.com/Champii/Rock/actions/workflows/rust.yml/badge.svg?branch=-)](https://github.com/Champii/Rock/actions/workflows/rust.yml)

Little language made with Rust and LLVM.

Aim to follow the enforced safeness of the Rust model with a borrow checker (Soon™) and achieve high native performances thanks to LLVM.  
Rock is highly inspired from Livescript and Rust, and will also borrow (pun intended) some features from Crystal, from functional languages like Haskell, and even from Rust itself.

No to be taken seriously (yet)

<<<<<<< HEAD
# Index
- [Features]( #features )
- [Install]( #install )
    - [Using released binary]( #using-released-binary )
    - [With cargo from Git]( #with-cargo-from-git )
    - [From sources]( #from-sources )
- [Quickstart]( #quickstart )
- [Showcases]( #showcases )
    - [Polymorphic function]( #polymorphic-function )
    - [Custom infix operator]( #custom-infix-operator )
    - [Trait definition]( #trait-definition )
    - [Struct instance and methods]( #struct-instance-and-methods )
    - [Show implementation]( #show-implementation )
    - [Modules and code separation]( #modules-and-code-separation )
- [REPL]( #repl )
- [Development notes]( #development-notes )
=======
## Index

- [Rock v0.2.3](#rock-v0.2.3)
  - [Index](#index)
  - [Features](#features)
  - [Install](#install)
    - [Using Released Binary](#using-released-binary)
    - [From source](#from-source)
      - [Adding Rust Nightly](#adding-rust-nightly)
      - [With Cargo from Git](#with-cargo-from-git)
      - [Manual Clone and Build from Git](#manual-clone-and-build-from-git)
  - [Quickstart](#quickstart)
  - [Showcases](#showcases)
    - [Polymorphic function](#polymorphic-function)
    - [Custom infix operator](#custom-infix-operator)
    - [Trait Definition](#trait-definition)
    - [Struct instance and methods]( #struct-instance-and-methods )
    - [Show implementation]( #show-implementation )
    - [Modules and Code Separation](#modules-and-code-separation)
  - [REPL](#repl)
  - [Development notes](#development-notes)

---
>>>>>>> d837fb4d

## Features

- Strongly typed
- Type inference
- Custom operators
- Typeclass (Traits)
- Polymorphism by default
- Compile to LLVM IR
- REPL (ALPHA)

---

## Install

Warning: This project has only been tested on Linux x86_64.

How to install and run the compiler:

### Using Released Binary 

You will need `clang` somewhere in your $PATH

Linux x86_64 only

<<<<<<< HEAD
[Rock v0.2.3-develop](https://github.com/Champii/Rock/releases/download/v0.2.3-develop/rock) (Tested on arch, btw)

``` sh
wget https://github.com/Champii/Rock/releases/download/v0.2.3-develop/rock
=======
[Rock v0.2.3](https://github.com/Champii/Rock/releases/download/v0.2.3/rock) (Tested on arch, btw)

``` sh
wget https://github.com/Champii/Rock/releases/download/v0.2.3/rock
>>>>>>> d837fb4d
chmod +x rock
./rock -V
```

### From source

You will need `llvm-12.0.1` and `clang-12.0.1` somewhere in your $PATH

You will also want the nightly channel added for Rust.

#### Adding Rust Nightly

To check if you already have the nightly channel added for Rust, use:

```sh
rustup show
```

This will give you infomation about which build channels you have for rust and which one is active. If you have the nightly, you should see something like this:

```sh
Default host: x86_64-unknown-linux-gnu
rustup home:  /home/<username>/.rustup

installed toolchains
--------------------

stable-x86_64-unknown-linux-gnu (default)
nightly-x86_64-unknown-linux-gnu

active toolchain
----------------

stable-x86_64-unknown-linux-gnu (default)
rustc 1.61.0 (fe5b13d68 2022-05-18)
```

If you don't see the nightly build you can add it using the following command:

```sh
rustup install nightly
```

This will add the option to use the nightly build of Rust for this and any other projects.
Note you don't have to switch to the nightly to be the active toolchain but can use it specific projects, see below.

#### With Cargo from Git

If your active toolchain is stable:

```sh
cargo +nightly install --git https://github.com/Champii/Rock --locked
rock -V
```

If your active rust toolchain is nightly:

``` sh
cargo install --git https://github.com/Champii/Rock --locked
rock -V
```

#### Manual Clone and Build from Git

If your active toolchain is stable:

```sh
git clone https://github.com/Champii/Rock.git rock
cd rock
cargo +nightly run --<release|debug> -- -V
```

If your active toolchain is nightly:
You can pick the release or debug build

``` sh
git clone https://github.com/Champii/Rock.git rock
cd rock
cargo run --<release|debug> -- -V
```

Note: If you clone and build manually, make sure to add `path-to-install/rock/target/<release|debug>/` to you `$PATH` so you can run it anywhere on your system.

## Quickstart

- Lets create a new project folder to compute some factorials

``` sh
mkdir -p factorial/src && cd factorial
```

- Create a `factorial/src/main.rk` file:

```haskell
fact a =
    if a <= 1
    then 1
    else a * fact (a - 1)

main = print fact 4
```

Assuming that you built Rock and put its binary in your PATH:

``` sh
$ rock run
24
```

Take a look at `rock --help` for a quick tour of its flags and arguments

Note that you currently must be at the project root to run the compiler. (i.e. inside the `./factorial/` folder)

## Showcases

### Polymorphic function

``` haskell
id a = a

main =
  print id 1
  print id 2.2
  print id "Test"
```

Prints 

``` sh
$ rock run
1
2.2
Test
```

The `id` function here is polymorphic by default, as we don't make any constraint on the type that we should take or return.  
If we did something like this  
`id a = a + a`  
We would have constrained `a` to types that implement [`Num`](https://github.com/Champii/Rock/blob/master/std/src/num.rk)

Note that this example would still be valid, as `Int64`, `Float64` and `String` are all implementors of `Num`(*).  

The output would be:

``` sh
2
4.4
TestTest
```

(*) `String` is nowhere at its place here, and only implements `+` for string concatenation. This should change in the future with more traits like `Add` in rust

### Custom infix operator

``` haskell
infix |> 1
|> x f = f x

f a = a + 2

main = print (4 |> f)
```

``` sh
$ rock run
6
```

You can create any operator that is made of any combination of one or more of `'+', '-', '/', '*', '|', '<', '>', '=', '!', '$', '@', '&'`  

Most of the commonly defined operators like `+`, `<=`, etc are already implemented by the [stdlib](https://github.com/Champii/Rock/tree/master/std) that is automaticaly compiled with every package.  
There is a `--nostd` option to allow you to use your own custom implementation. 

### Trait definition

This `trait ToString` is redondant with the `trait Show` implemented in the stdlib, and serves as a demonstration only

``` haskell
trait ToString a
  toString :: a -> String

impl ToString Int64
  toString x = show x

impl ToString Float64
  toString x = show x

main =
  print toString 33
  print toString 42.42

```

``` sh
$ rock run
33
42.42
```

### Struct instance and methods 

``` haskell
struct Player
  level :: Int64
  name :: String

impl Player
  new level =
    Player
      level: level
      name: "Default"
  getlevel player = player.level

main =
  let player = Player::new 1
  print Player::getlevel player
```

``` sh
$ rock run
1
```

<<<<<<< HEAD
### Struct instance and methods 

``` haskell
struct Player
  level :: Int64
  name :: String

impl Player
  new level =
    Player
      level: level
      name: "Default"
  getlevel player = player.level

main =
  let player = Player::new 1
  print Player::getlevel player
```

``` sh
rock run
```

Prints `1`


=======
>>>>>>> d837fb4d
### Show implementation

``` haskell
struct Player
  level :: Int64
  name :: String

impl Show Player
  show p = show p.name

main =
  let player = 
    Player
      level: 42
      name: "MyName"

  print player
```

``` sh
$ rock run
MyName
```

### Modules and code separation

- `./myproj/src/foo.rk`

```haskell
bar a = a + 1
```

- `./myproj/src/main.rk`

```haskell
mod foo

use foo::bar

main = print bar 1
```

```sh
$ rock run
2
```

Note that we could have skiped the
`use foo::bar`
if we wrote
`main = print foo::bar 1` 

## REPL

Only supports basic expressions for now.
Very unstable, very work in progress.

Be warned that for a given session, the whole code is re-executed at each entry.  
This includes I/O of all sorts (Looking at you, open/read/write in loops)

Note that the REPL expects to be run from the project root, and expects some version of the stdlib
to be available in the `./src` folder

You can start a REPL session with 

``` sh
rock -r
# OR
rock --repl
```

``` sh
<<<<<<< HEAD
Rock: v0.2.3-develop
=======
Rock: v0.2.3
>>>>>>> d837fb4d
----

Type ':?' for help

> add a b = a + b
> let x = 30
30
> let y = 12
12
> add x, y
42
> :t add
add: (Int64 -> Int64 -> Int64)
> _
```

## Development notes

This project, its syntax and its APIs are subject to change at any moment.  
This is a personal project, so please bear with me

Differently put: this is a big red hot pile of experimental garbage right now<|MERGE_RESOLUTION|>--- conflicted
+++ resolved
@@ -1,10 +1,6 @@
-<<<<<<< HEAD
-# Rock v0.2.3-develop
-=======
-# Rock v0.2.3
->>>>>>> d837fb4d
-
-[![Rust](https://github.com/Champii/Rock/actions/workflows/rust.yml/badge.svg?branch=-)](https://github.com/Champii/Rock/actions/workflows/rust.yml)
+# Rock v0.2.4-develop
+
+[![Rust](https://github.com/Champii/Rock/actions/workflows/rust.yml/badge.svg?branch=develop)](https://github.com/Champii/Rock/actions/workflows/rust.yml)
 
 Little language made with Rust and LLVM.
 
@@ -13,27 +9,9 @@
 
 No to be taken seriously (yet)
 
-<<<<<<< HEAD
-# Index
-- [Features]( #features )
-- [Install]( #install )
-    - [Using released binary]( #using-released-binary )
-    - [With cargo from Git]( #with-cargo-from-git )
-    - [From sources]( #from-sources )
-- [Quickstart]( #quickstart )
-- [Showcases]( #showcases )
-    - [Polymorphic function]( #polymorphic-function )
-    - [Custom infix operator]( #custom-infix-operator )
-    - [Trait definition]( #trait-definition )
-    - [Struct instance and methods]( #struct-instance-and-methods )
-    - [Show implementation]( #show-implementation )
-    - [Modules and code separation]( #modules-and-code-separation )
-- [REPL]( #repl )
-- [Development notes]( #development-notes )
-=======
 ## Index
 
-- [Rock v0.2.3](#rock-v0.2.3)
+- [Rock v0.2.4-develop](#rock-v0.2.4-develop)
   - [Index](#index)
   - [Features](#features)
   - [Install](#install)
@@ -54,7 +32,6 @@
   - [Development notes](#development-notes)
 
 ---
->>>>>>> d837fb4d
 
 ## Features
 
@@ -80,17 +57,10 @@
 
 Linux x86_64 only
 
-<<<<<<< HEAD
-[Rock v0.2.3-develop](https://github.com/Champii/Rock/releases/download/v0.2.3-develop/rock) (Tested on arch, btw)
-
-``` sh
-wget https://github.com/Champii/Rock/releases/download/v0.2.3-develop/rock
-=======
-[Rock v0.2.3](https://github.com/Champii/Rock/releases/download/v0.2.3/rock) (Tested on arch, btw)
-
-``` sh
-wget https://github.com/Champii/Rock/releases/download/v0.2.3/rock
->>>>>>> d837fb4d
+[Rock v0.2.4-develop](https://github.com/Champii/Rock/releases/download/v0.2.4-develop/rock) (Tested on arch, btw)
+
+``` sh
+wget https://github.com/Champii/Rock/releases/download/v0.2.4-develop/rock
 chmod +x rock
 ./rock -V
 ```
@@ -314,35 +284,6 @@
 1
 ```
 
-<<<<<<< HEAD
-### Struct instance and methods 
-
-``` haskell
-struct Player
-  level :: Int64
-  name :: String
-
-impl Player
-  new level =
-    Player
-      level: level
-      name: "Default"
-  getlevel player = player.level
-
-main =
-  let player = Player::new 1
-  print Player::getlevel player
-```
-
-``` sh
-rock run
-```
-
-Prints `1`
-
-
-=======
->>>>>>> d837fb4d
 ### Show implementation
 
 ``` haskell
@@ -415,11 +356,7 @@
 ```
 
 ``` sh
-<<<<<<< HEAD
-Rock: v0.2.3-develop
-=======
-Rock: v0.2.3
->>>>>>> d837fb4d
+Rock: v0.2.4-develop
 ----
 
 Type ':?' for help
