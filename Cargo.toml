[package]
name = "rock"
<<<<<<< HEAD
version = "0.1.6-develop"
=======
version = "0.1.6"
>>>>>>> 5a5db0f2
authors = ["champii <contact@champii>"]
edition = "2018"

[dependencies]
clap = "2.32.0"
lazy_static = "1.2.0"
regex = "1"
env_logger = "0.5.12"
log = "0.4"
bitflags = "1.2.1"
concat-idents = "1.1.2"
# inkwell = { git = "https://github.com/TheDan64/inkwell", branch = "master", features = ["llvm11-0"] }
inkwell =  { version = "0.1.0-beta.3", features = ["llvm12-0"] }
either = "1.5"
serde = "*"
serde_derive = '*'
bincode = "*"
colored = "2.0.0"
paste = "1.0.5"

[lib]
name = "rock"
path = "src/lib/rock.rs"

[[bin]]
name = "rock"
path = "src/bin/main.rs"<|MERGE_RESOLUTION|>--- conflicted
+++ resolved
@@ -1,10 +1,6 @@
 [package]
 name = "rock"
-<<<<<<< HEAD
-version = "0.1.6-develop"
-=======
-version = "0.1.6"
->>>>>>> 5a5db0f2
+version = "0.1.7-develop"
 authors = ["champii <contact@champii>"]
 edition = "2018"
 
