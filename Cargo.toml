[package]
name = "rock"
<<<<<<< HEAD
version = "0.2.3-develop"
=======
version = "0.2.3"
>>>>>>> d837fb4d
authors = ["champii <contact@champii>"]
edition = "2018"

[dependencies]
clap = "2.32.0"
lazy_static = "1.2.0"
regex = "1"
env_logger = "0.5.12"
log = "0.4"
bitflags = "1.2.1"
# inkwell = { git = "https://github.com/TheDan64/inkwell", branch = "master", features = ["llvm11-0"] }
inkwell =  { version = "0.1.0-beta.3", features = ["llvm12-0"] }
either = "1.5"
serde = "*"
serde_derive = '*'
bincode = "*"
colored = "2.0.0"
paste = "1.0.5"
rustyline = "9.0.0"
nom = "7.0.0"
nom_locate = "4.0.0"
itertools = "0.10.3"

[build-dependencies]
walkdir = "2"

[lib]
name = "rock"
path = "src/lib/rock.rs"

[[bin]]
name = "rock"
path = "src/bin/main.rs"<|MERGE_RESOLUTION|>--- conflicted
+++ resolved
@@ -1,10 +1,6 @@
 [package]
 name = "rock"
-<<<<<<< HEAD
-version = "0.2.3-develop"
-=======
-version = "0.2.3"
->>>>>>> d837fb4d
+version = "0.2.4-develop"
 authors = ["champii <contact@champii>"]
 edition = "2018"
 
