[package]
name = "rock"
<<<<<<< HEAD
version = "0.2.1"
=======
version = "0.2.2-develop"
>>>>>>> 6daa2322
authors = ["champii <contact@champii>"]
edition = "2018"

[dependencies]
clap = "2.32.0"
lazy_static = "1.2.0"
regex = "1"
env_logger = "0.5.12"
log = "0.4"
bitflags = "1.2.1"
# inkwell = { git = "https://github.com/TheDan64/inkwell", branch = "master", features = ["llvm11-0"] }
inkwell =  { version = "0.1.0-beta.3", features = ["llvm12-0"] }
either = "1.5"
serde = "*"
serde_derive = '*'
bincode = "*"
colored = "2.0.0"
paste = "1.0.5"
rustyline = "9.0.0"
nom = "7.0.0"
nom_locate = "4.0.0"

[build-dependencies]
walkdir = "2"

[lib]
name = "rock"
path = "src/lib/rock.rs"

[[bin]]
name = "rock"
path = "src/bin/main.rs"<|MERGE_RESOLUTION|>--- conflicted
+++ resolved
@@ -1,10 +1,6 @@
 [package]
 name = "rock"
-<<<<<<< HEAD
-version = "0.2.1"
-=======
-version = "0.2.2-develop"
->>>>>>> 6daa2322
+version = "0.2.2"
 authors = ["champii <contact@champii>"]
 edition = "2018"
 
