--- conflicted
+++ resolved
@@ -1,10 +1,6 @@
 [package]
 name = "rock"
-<<<<<<< HEAD
-version = "v0.1.4-generate_files_again"
-=======
 version = "v0.1.4-generate_file_more_often"
->>>>>>> 97806206
 authors = ["champii <contact@champii>"]
 edition = "2018"
 
