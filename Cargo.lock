# This file is automatically @generated by Cargo.
# It is not intended for manual editing.
version = 3

[[package]]
name = "aho-corasick"
version = "0.7.18"
source = "registry+https://github.com/rust-lang/crates.io-index"
checksum = "1e37cfd5e7657ada45f742d6e99ca5788580b5c529dc78faf11ece6dc702656f"
dependencies = [
 "memchr",
]

[[package]]
name = "ansi_term"
version = "0.11.0"
source = "registry+https://github.com/rust-lang/crates.io-index"
checksum = "ee49baf6cb617b853aa8d93bf420db2383fab46d314482ca2803b40d5fde979b"
dependencies = [
 "winapi",
]

[[package]]
name = "atty"
version = "0.2.14"
source = "registry+https://github.com/rust-lang/crates.io-index"
checksum = "d9b39be18770d11421cdb1b9947a45dd3f37e93092cbf377614828a319d5fee8"
dependencies = [
 "hermit-abi",
 "libc",
 "winapi",
]

[[package]]
name = "autocfg"
version = "1.0.1"
source = "registry+https://github.com/rust-lang/crates.io-index"
checksum = "cdb031dd78e28731d87d56cc8ffef4a8f36ca26c38fe2de700543e627f8a464a"

[[package]]
name = "bincode"
version = "1.3.3"
source = "registry+https://github.com/rust-lang/crates.io-index"
checksum = "b1f45e9417d87227c7a56d22e471c6206462cba514c7590c09aff4cf6d1ddcad"
dependencies = [
 "serde",
]

[[package]]
name = "bitflags"
version = "1.3.2"
source = "registry+https://github.com/rust-lang/crates.io-index"
checksum = "bef38d45163c2f1dde094a7dfd33ccf595c92905c8f8f4fdc18d06fb1037718a"

[[package]]
name = "bytecount"
version = "0.6.2"
source = "registry+https://github.com/rust-lang/crates.io-index"
checksum = "72feb31ffc86498dacdbd0fcebb56138e7177a8cc5cea4516031d15ae85a742e"

[[package]]
name = "cc"
version = "1.0.70"
source = "registry+https://github.com/rust-lang/crates.io-index"
checksum = "d26a6ce4b6a484fa3edb70f7efa6fc430fd2b87285fe8b84304fd0936faa0dc0"

[[package]]
name = "cfg-if"
version = "1.0.0"
source = "registry+https://github.com/rust-lang/crates.io-index"
checksum = "baf1de4339761588bc0619e3cbc0120ee582ebb74b53b4efbf79117bd2da40fd"

[[package]]
name = "clap"
version = "2.33.3"
source = "registry+https://github.com/rust-lang/crates.io-index"
checksum = "37e58ac78573c40708d45522f0d80fa2f01cc4f9b4e2bf749807255454312002"
dependencies = [
 "ansi_term",
 "atty",
 "bitflags",
 "strsim",
 "textwrap",
 "unicode-width",
 "vec_map",
]

[[package]]
name = "clipboard-win"
version = "4.2.1"
source = "registry+https://github.com/rust-lang/crates.io-index"
checksum = "4e4ea1881992efc993e4dc50a324cdbd03216e41bdc8385720ff47efc9bd2ca8"
dependencies = [
 "error-code",
 "str-buf",
 "winapi",
]

[[package]]
name = "colored"
version = "2.0.0"
source = "registry+https://github.com/rust-lang/crates.io-index"
checksum = "b3616f750b84d8f0de8a58bda93e08e2a81ad3f523089b05f1dffecab48c6cbd"
dependencies = [
 "atty",
 "lazy_static",
 "winapi",
]

[[package]]
name = "dirs-next"
version = "2.0.0"
source = "registry+https://github.com/rust-lang/crates.io-index"
checksum = "b98cf8ebf19c3d1b223e151f99a4f9f0690dca41414773390fc824184ac833e1"
dependencies = [
 "cfg-if",
 "dirs-sys-next",
]

[[package]]
name = "dirs-sys-next"
version = "0.1.2"
source = "registry+https://github.com/rust-lang/crates.io-index"
checksum = "4ebda144c4fe02d1f7ea1a7d9641b6fc6b580adcfa024ae48797ecdeb6825b4d"
dependencies = [
 "libc",
 "redox_users",
 "winapi",
]

[[package]]
name = "either"
version = "1.6.1"
source = "registry+https://github.com/rust-lang/crates.io-index"
checksum = "e78d4f1cc4ae33bbfc157ed5d5a5ef3bc29227303d595861deb238fcec4e9457"

[[package]]
name = "endian-type"
version = "0.1.2"
source = "registry+https://github.com/rust-lang/crates.io-index"
checksum = "c34f04666d835ff5d62e058c3995147c06f42fe86ff053337632bca83e42702d"

[[package]]
name = "env_logger"
version = "0.5.13"
source = "registry+https://github.com/rust-lang/crates.io-index"
checksum = "15b0a4d2e39f8420210be8b27eeda28029729e2fd4291019455016c348240c38"
dependencies = [
 "atty",
 "humantime",
 "log",
 "regex",
 "termcolor",
]

[[package]]
name = "error-code"
version = "2.3.0"
source = "registry+https://github.com/rust-lang/crates.io-index"
checksum = "b5115567ac25674e0043e472be13d14e537f37ea8aa4bdc4aef0c89add1db1ff"
dependencies = [
 "libc",
 "str-buf",
]

[[package]]
name = "fd-lock"
version = "3.0.0"
source = "registry+https://github.com/rust-lang/crates.io-index"
checksum = "b8806dd91a06a7a403a8e596f9bfbfb34e469efbc363fc9c9713e79e26472e36"
dependencies = [
 "cfg-if",
 "libc",
 "winapi",
]

[[package]]
name = "getrandom"
version = "0.2.3"
source = "registry+https://github.com/rust-lang/crates.io-index"
checksum = "7fcd999463524c52659517fe2cea98493cfe485d10565e7b0fb07dbba7ad2753"
dependencies = [
 "cfg-if",
 "libc",
 "wasi",
]

[[package]]
name = "hermit-abi"
version = "0.1.19"
source = "registry+https://github.com/rust-lang/crates.io-index"
checksum = "62b467343b94ba476dcb2500d242dadbb39557df889310ac77c5d99100aaac33"
dependencies = [
 "libc",
]

[[package]]
name = "humantime"
version = "1.3.0"
source = "registry+https://github.com/rust-lang/crates.io-index"
checksum = "df004cfca50ef23c36850aaaa59ad52cc70d0e90243c3c7737a4dd32dc7a3c4f"
dependencies = [
 "quick-error",
]

[[package]]
name = "inkwell"
version = "0.1.0-beta.3"
source = "registry+https://github.com/rust-lang/crates.io-index"
checksum = "0f3b605692df6dfbbaf596f7f15b7e3a629a32bd32e5dc28400fcb8bd07e6ad8"
dependencies = [
 "either",
 "inkwell_internals",
 "libc",
 "llvm-sys",
 "once_cell",
 "parking_lot",
 "regex",
]

[[package]]
name = "inkwell_internals"
version = "0.4.0"
source = "registry+https://github.com/rust-lang/crates.io-index"
checksum = "185190cd08999fdedf30920ba83ab9c05c786c27b657865422caf51a11e31a8a"
dependencies = [
 "proc-macro2",
 "quote",
 "syn",
]

[[package]]
name = "instant"
version = "0.1.11"
source = "registry+https://github.com/rust-lang/crates.io-index"
checksum = "716d3d89f35ac6a34fd0eed635395f4c3b76fa889338a4632e5231a8684216bd"
dependencies = [
 "cfg-if",
]

[[package]]
name = "itertools"
version = "0.10.3"
source = "registry+https://github.com/rust-lang/crates.io-index"
checksum = "a9a9d19fa1e79b6215ff29b9d6880b706147f16e9b1dbb1e4e5947b5b02bc5e3"
dependencies = [
 "either",
]

[[package]]
name = "lazy_static"
version = "1.4.0"
source = "registry+https://github.com/rust-lang/crates.io-index"
checksum = "e2abad23fbc42b3700f2f279844dc832adb2b2eb069b2df918f455c4e18cc646"

[[package]]
name = "libc"
version = "0.2.103"
source = "registry+https://github.com/rust-lang/crates.io-index"
checksum = "dd8f7255a17a627354f321ef0055d63b898c6fb27eff628af4d1b66b7331edf6"

[[package]]
name = "llvm-sys"
version = "120.2.1"
source = "registry+https://github.com/rust-lang/crates.io-index"
checksum = "b4a810627ac62b396f5fd2214ba9bbd8748d4d6efdc4d2c1c1303ea7a75763ce"
dependencies = [
 "cc",
 "lazy_static",
 "libc",
 "regex",
 "semver",
]

[[package]]
name = "lock_api"
version = "0.4.5"
source = "registry+https://github.com/rust-lang/crates.io-index"
checksum = "712a4d093c9976e24e7dbca41db895dabcbac38eb5f4045393d17a95bdfb1109"
dependencies = [
 "scopeguard",
]

[[package]]
name = "log"
version = "0.4.14"
source = "registry+https://github.com/rust-lang/crates.io-index"
checksum = "51b9bbe6c47d51fc3e1a9b945965946b4c44142ab8792c50835a980d362c2710"
dependencies = [
 "cfg-if",
]

[[package]]
name = "memchr"
version = "2.4.1"
source = "registry+https://github.com/rust-lang/crates.io-index"
checksum = "308cc39be01b73d0d18f82a0e7b2a3df85245f84af96fdddc5d202d27e47b86a"

[[package]]
name = "memoffset"
version = "0.6.4"
source = "registry+https://github.com/rust-lang/crates.io-index"
checksum = "59accc507f1338036a0477ef61afdae33cde60840f4dfe481319ce3ad116ddf9"
dependencies = [
 "autocfg",
]

[[package]]
name = "minimal-lexical"
version = "0.2.1"
source = "registry+https://github.com/rust-lang/crates.io-index"
checksum = "68354c5c6bd36d73ff3feceb05efa59b6acb7626617f4962be322a825e61f79a"

[[package]]
name = "nibble_vec"
version = "0.1.0"
source = "registry+https://github.com/rust-lang/crates.io-index"
checksum = "77a5d83df9f36fe23f0c3648c6bbb8b0298bb5f1939c8f2704431371f4b84d43"
dependencies = [
 "smallvec",
]

[[package]]
name = "nix"
version = "0.22.0"
source = "registry+https://github.com/rust-lang/crates.io-index"
checksum = "cf1e25ee6b412c2a1e3fcb6a4499a5c1bfe7f43e014bdce9a6b6666e5aa2d187"
dependencies = [
 "bitflags",
 "cc",
 "cfg-if",
 "libc",
 "memoffset",
]

[[package]]
name = "nom"
version = "7.1.0"
source = "registry+https://github.com/rust-lang/crates.io-index"
checksum = "1b1d11e1ef389c76fe5b81bcaf2ea32cf88b62bc494e19f493d0b30e7a930109"
dependencies = [
 "memchr",
 "minimal-lexical",
 "version_check",
]

[[package]]
name = "nom_locate"
version = "4.0.0"
source = "registry+https://github.com/rust-lang/crates.io-index"
checksum = "37794436ca3029a3089e0b95d42da1f0b565ad271e4d3bb4bad0c7bb70b10605"
dependencies = [
 "bytecount",
 "memchr",
 "nom",
]

[[package]]
name = "once_cell"
version = "1.8.0"
source = "registry+https://github.com/rust-lang/crates.io-index"
checksum = "692fcb63b64b1758029e0a96ee63e049ce8c5948587f2f7208df04625e5f6b56"

[[package]]
name = "parking_lot"
version = "0.11.2"
source = "registry+https://github.com/rust-lang/crates.io-index"
checksum = "7d17b78036a60663b797adeaee46f5c9dfebb86948d1255007a1d6be0271ff99"
dependencies = [
 "instant",
 "lock_api",
 "parking_lot_core",
]

[[package]]
name = "parking_lot_core"
version = "0.8.5"
source = "registry+https://github.com/rust-lang/crates.io-index"
checksum = "d76e8e1493bcac0d2766c42737f34458f1c8c50c0d23bcb24ea953affb273216"
dependencies = [
 "cfg-if",
 "instant",
 "libc",
 "redox_syscall",
 "smallvec",
 "winapi",
]

[[package]]
name = "paste"
version = "1.0.5"
source = "registry+https://github.com/rust-lang/crates.io-index"
checksum = "acbf547ad0c65e31259204bd90935776d1c693cec2f4ff7abb7a1bbbd40dfe58"

[[package]]
name = "pest"
version = "2.1.3"
source = "registry+https://github.com/rust-lang/crates.io-index"
checksum = "10f4872ae94d7b90ae48754df22fd42ad52ce740b8f370b03da4835417403e53"
dependencies = [
 "ucd-trie",
]

[[package]]
name = "proc-macro2"
version = "1.0.29"
source = "registry+https://github.com/rust-lang/crates.io-index"
checksum = "b9f5105d4fdaab20335ca9565e106a5d9b82b6219b5ba735731124ac6711d23d"
dependencies = [
 "unicode-xid",
]

[[package]]
name = "quick-error"
version = "1.2.3"
source = "registry+https://github.com/rust-lang/crates.io-index"
checksum = "a1d01941d82fa2ab50be1e79e6714289dd7cde78eba4c074bc5a4374f650dfe0"

[[package]]
name = "quote"
version = "1.0.9"
source = "registry+https://github.com/rust-lang/crates.io-index"
checksum = "c3d0b9745dc2debf507c8422de05d7226cc1f0644216dfdfead988f9b1ab32a7"
dependencies = [
 "proc-macro2",
]

[[package]]
name = "radix_trie"
version = "0.2.1"
source = "registry+https://github.com/rust-lang/crates.io-index"
checksum = "c069c179fcdc6a2fe24d8d18305cf085fdbd4f922c041943e203685d6a1c58fd"
dependencies = [
 "endian-type",
 "nibble_vec",
]

[[package]]
name = "redox_syscall"
version = "0.2.10"
source = "registry+https://github.com/rust-lang/crates.io-index"
checksum = "8383f39639269cde97d255a32bdb68c047337295414940c68bdd30c2e13203ff"
dependencies = [
 "bitflags",
]

[[package]]
name = "redox_users"
version = "0.4.0"
source = "registry+https://github.com/rust-lang/crates.io-index"
checksum = "528532f3d801c87aec9def2add9ca802fe569e44a544afe633765267840abe64"
dependencies = [
 "getrandom",
 "redox_syscall",
]

[[package]]
name = "regex"
version = "1.5.4"
source = "registry+https://github.com/rust-lang/crates.io-index"
checksum = "d07a8629359eb56f1e2fb1652bb04212c072a87ba68546a04065d525673ac461"
dependencies = [
 "aho-corasick",
 "memchr",
 "regex-syntax",
]

[[package]]
name = "regex-syntax"
version = "0.6.25"
source = "registry+https://github.com/rust-lang/crates.io-index"
checksum = "f497285884f3fcff424ffc933e56d7cbca511def0c9831a7f9b5f6153e3cc89b"

[[package]]
name = "rock"
<<<<<<< HEAD
version = "0.2.3-develop"
=======
version = "0.2.3"
>>>>>>> d837fb4d
dependencies = [
 "bincode",
 "bitflags",
 "clap",
 "colored",
 "either",
 "env_logger",
 "inkwell",
 "itertools",
 "lazy_static",
 "log",
 "nom",
 "nom_locate",
 "paste",
 "regex",
 "rustyline",
 "serde",
 "serde_derive",
 "walkdir",
]

[[package]]
name = "rustyline"
version = "9.0.0"
source = "registry+https://github.com/rust-lang/crates.io-index"
checksum = "790487c3881a63489ae77126f57048b42d62d3b2bafbf37453ea19eedb6340d6"
dependencies = [
 "bitflags",
 "cfg-if",
 "clipboard-win",
 "dirs-next",
 "fd-lock",
 "libc",
 "log",
 "memchr",
 "nix",
 "radix_trie",
 "scopeguard",
 "smallvec",
 "unicode-segmentation",
 "unicode-width",
 "utf8parse",
 "winapi",
]

[[package]]
name = "same-file"
version = "1.0.6"
source = "registry+https://github.com/rust-lang/crates.io-index"
checksum = "93fc1dc3aaa9bfed95e02e6eadabb4baf7e3078b0bd1b4d7b6b0b68378900502"
dependencies = [
 "winapi-util",
]

[[package]]
name = "scopeguard"
version = "1.1.0"
source = "registry+https://github.com/rust-lang/crates.io-index"
checksum = "d29ab0c6d3fc0ee92fe66e2d99f700eab17a8d57d1c1d3b748380fb20baa78cd"

[[package]]
name = "semver"
version = "0.11.0"
source = "registry+https://github.com/rust-lang/crates.io-index"
checksum = "f301af10236f6df4160f7c3f04eec6dbc70ace82d23326abad5edee88801c6b6"
dependencies = [
 "semver-parser",
]

[[package]]
name = "semver-parser"
version = "0.10.2"
source = "registry+https://github.com/rust-lang/crates.io-index"
checksum = "00b0bef5b7f9e0df16536d3961cfb6e84331c065b4066afb39768d0e319411f7"
dependencies = [
 "pest",
]

[[package]]
name = "serde"
version = "1.0.130"
source = "registry+https://github.com/rust-lang/crates.io-index"
checksum = "f12d06de37cf59146fbdecab66aa99f9fe4f78722e3607577a5375d66bd0c913"

[[package]]
name = "serde_derive"
version = "1.0.130"
source = "registry+https://github.com/rust-lang/crates.io-index"
checksum = "d7bc1a1ab1961464eae040d96713baa5a724a8152c1222492465b54322ec508b"
dependencies = [
 "proc-macro2",
 "quote",
 "syn",
]

[[package]]
name = "smallvec"
version = "1.7.0"
source = "registry+https://github.com/rust-lang/crates.io-index"
checksum = "1ecab6c735a6bb4139c0caafd0cc3635748bbb3acf4550e8138122099251f309"

[[package]]
name = "str-buf"
version = "1.0.5"
source = "registry+https://github.com/rust-lang/crates.io-index"
checksum = "d44a3643b4ff9caf57abcee9c2c621d6c03d9135e0d8b589bd9afb5992cb176a"

[[package]]
name = "strsim"
version = "0.8.0"
source = "registry+https://github.com/rust-lang/crates.io-index"
checksum = "8ea5119cdb4c55b55d432abb513a0429384878c15dde60cc77b1c99de1a95a6a"

[[package]]
name = "syn"
version = "1.0.78"
source = "registry+https://github.com/rust-lang/crates.io-index"
checksum = "a4eac2e6c19f5c3abc0c229bea31ff0b9b091c7b14990e8924b92902a303a0c0"
dependencies = [
 "proc-macro2",
 "quote",
 "unicode-xid",
]

[[package]]
name = "termcolor"
version = "1.1.2"
source = "registry+https://github.com/rust-lang/crates.io-index"
checksum = "2dfed899f0eb03f32ee8c6a0aabdb8a7949659e3466561fc0adf54e26d88c5f4"
dependencies = [
 "winapi-util",
]

[[package]]
name = "textwrap"
version = "0.11.0"
source = "registry+https://github.com/rust-lang/crates.io-index"
checksum = "d326610f408c7a4eb6f51c37c330e496b08506c9457c9d34287ecc38809fb060"
dependencies = [
 "unicode-width",
]

[[package]]
name = "ucd-trie"
version = "0.1.3"
source = "registry+https://github.com/rust-lang/crates.io-index"
checksum = "56dee185309b50d1f11bfedef0fe6d036842e3fb77413abef29f8f8d1c5d4c1c"

[[package]]
name = "unicode-segmentation"
version = "1.8.0"
source = "registry+https://github.com/rust-lang/crates.io-index"
checksum = "8895849a949e7845e06bd6dc1aa51731a103c42707010a5b591c0038fb73385b"

[[package]]
name = "unicode-width"
version = "0.1.9"
source = "registry+https://github.com/rust-lang/crates.io-index"
checksum = "3ed742d4ea2bd1176e236172c8429aaf54486e7ac098db29ffe6529e0ce50973"

[[package]]
name = "unicode-xid"
version = "0.2.2"
source = "registry+https://github.com/rust-lang/crates.io-index"
checksum = "8ccb82d61f80a663efe1f787a51b16b5a51e3314d6ac365b08639f52387b33f3"

[[package]]
name = "utf8parse"
version = "0.2.0"
source = "registry+https://github.com/rust-lang/crates.io-index"
checksum = "936e4b492acfd135421d8dca4b1aa80a7bfc26e702ef3af710e0752684df5372"

[[package]]
name = "vec_map"
version = "0.8.2"
source = "registry+https://github.com/rust-lang/crates.io-index"
checksum = "f1bddf1187be692e79c5ffeab891132dfb0f236ed36a43c7ed39f1165ee20191"

[[package]]
name = "version_check"
version = "0.9.3"
source = "registry+https://github.com/rust-lang/crates.io-index"
checksum = "5fecdca9a5291cc2b8dcf7dc02453fee791a280f3743cb0905f8822ae463b3fe"

[[package]]
name = "walkdir"
version = "2.3.2"
source = "registry+https://github.com/rust-lang/crates.io-index"
checksum = "808cf2735cd4b6866113f648b791c6adc5714537bc222d9347bb203386ffda56"
dependencies = [
 "same-file",
 "winapi",
 "winapi-util",
]

[[package]]
name = "wasi"
version = "0.10.2+wasi-snapshot-preview1"
source = "registry+https://github.com/rust-lang/crates.io-index"
checksum = "fd6fbd9a79829dd1ad0cc20627bf1ed606756a7f77edff7b66b7064f9cb327c6"

[[package]]
name = "winapi"
version = "0.3.9"
source = "registry+https://github.com/rust-lang/crates.io-index"
checksum = "5c839a674fcd7a98952e593242ea400abe93992746761e38641405d28b00f419"
dependencies = [
 "winapi-i686-pc-windows-gnu",
 "winapi-x86_64-pc-windows-gnu",
]

[[package]]
name = "winapi-i686-pc-windows-gnu"
version = "0.4.0"
source = "registry+https://github.com/rust-lang/crates.io-index"
checksum = "ac3b87c63620426dd9b991e5ce0329eff545bccbbb34f3be09ff6fb6ab51b7b6"

[[package]]
name = "winapi-util"
version = "0.1.5"
source = "registry+https://github.com/rust-lang/crates.io-index"
checksum = "70ec6ce85bb158151cae5e5c87f95a8e97d2c0c4b001223f33a334e3ce5de178"
dependencies = [
 "winapi",
]

[[package]]
name = "winapi-x86_64-pc-windows-gnu"
version = "0.4.0"
source = "registry+https://github.com/rust-lang/crates.io-index"
checksum = "712e227841d057c1ee1cd2fb22fa7e5a5461ae8e48fa2ca79ec42cfc1931183f"<|MERGE_RESOLUTION|>--- conflicted
+++ resolved
@@ -473,11 +473,7 @@
 
 [[package]]
 name = "rock"
-<<<<<<< HEAD
-version = "0.2.3-develop"
-=======
-version = "0.2.3"
->>>>>>> d837fb4d
+version = "0.2.4-develop"
 dependencies = [
  "bincode",
  "bitflags",
